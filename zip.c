--- conflicted
+++ resolved
@@ -1939,13 +1939,8 @@
             err = zip64local_putValue(&zi->z_filefunc, zi->filestream, (ZPOS64_T)zip64datasize, 8);
         /* Version made by */
         if (err == ZIP_OK)
-<<<<<<< HEAD
             err = zip64local_putValue(&zi->z_filefunc, zi->filestream, (uLong)versionMadeBy, 2);
         /* version needed */
-=======
-            err = zip64local_putValue(&zi->z_filefunc, zi->filestream, (uLong)45, 2);
-        /* Version needed */
->>>>>>> 16455205
         if (err == ZIP_OK)
             err = zip64local_putValue(&zi->z_filefunc, zi->filestream, (uLong)45, 2);
         /* Number of this disk */
