/* miniunz.c
   Version 2.0.0, October 4th, 2017
   part of the MiniZip project

   Copyright (C) 2012-2017 Nathan Moinvaziri
     https://github.com/nmoinvaz/minizip
   Copyright (C) 2009-2010 Mathias Svensson
     Modifications for Zip64 support
     http://result42.com
   Copyright (C) 2007-2008 Even Rouault
     Modifications of Unzip for Zip64
   Copyright (C) 1998-2010 Gilles Vollant
     http://www.winimage.com/zLibDll/minizip.html

   This program is distributed under the terms of the same license as zlib.
   See the accompanying LICENSE file for the full text of the license.
*/

#include <stdio.h>
#include <stdlib.h>
#include <string.h>
#include <time.h>
#include <errno.h>

#include "mz_error.h"
#include "mz_os.h"
#include "mz_strm.h"
#include "mz_unzip.h"

/***************************************************************************/

void miniunz_banner()
{
    printf("Miniunz 2.0.0 - https://github.com/nmoinvaz/minizip\n");
    printf("---------------------------------------------------\n");
}

void miniunz_help()
{
    printf("Usage : miniunz [-e] [-x] [-v] [-l] [-o] [-p password] file.zip [file_to_extr.] [-d extractdir]\n\n" \
           "  -e  Extract without path (junk paths)\n" \
           "  -x  Extract with path\n" \
           "  -v  list files\n" \
           "  -l  list files\n" \
           "  -d  directory to extract into\n" \
           "  -o  overwrite files without prompting\n" \
           "  -p  extract crypted file using password\n\n");
}

/***************************************************************************/

int32_t miniunz_list(void *handle)
{
    mz_unzip_file file_info;
    uint32_t ratio = 0;
    int16_t level = 0;
    int16_t err = MZ_OK;
    struct tm tmu_date = { 0 };
    const char *string_method = NULL;
    char crypt = ' ';


    err = mz_unzip_goto_first_entry(handle);

    if (err != MZ_OK)
    {
        printf("Error %d going to first entry in zip file\n", err);
        return err;
    }

    printf("  Length  Method     Size Ratio   Date    Time   CRC-32     Name\n");
    printf("  ------  ------     ---- -----   ----    ----   ------     ----\n");

    do
    {
        err = mz_unzip_entry_get_info(handle, &file_info);
        if (err != MZ_OK)
        {
            printf("Error %d getting entry info in zip file\n", err);
            break;
        }

        if (file_info.uncompressed_size > 0)
            ratio = (uint32_t)((file_info.compressed_size * 100) / file_info.uncompressed_size);
        
        // Display a '*' if the file is encrypted
        if ((file_info.flag & 1) != 0)
            crypt = '*';

        switch (file_info.compression_method)
        {
        case MZ_METHOD_RAW:
            string_method = "Stored"; 
            break;
        case MZ_METHOD_DEFLATE:
            level = (int16_t)((file_info.flag & 0x6) / 2);
            if (level == 0)
                string_method = "Defl:N";
            else if (level == 1)
                string_method = "Defl:X";
            else if ((level == 2) || (level == 3))
                string_method = "Defl:F"; // 2: fast , 3: extra fast
            else
                string_method = "Defl:?";
            break;
        case MZ_METHOD_BZIP2:
            string_method = "BZip2";
            break;
        case MZ_METHOD_LZMA:
            string_method = "LZMA";
            break;
        default:
            string_method = "Unknwn";
        }

        mz_dosdate_to_tm(file_info.dos_date, &tmu_date);

        printf(" %7llu  %6s%c %7llu %3u%%  %2.2u-%2.2u-%2.2u  %2.2u:%2.2u  %8.8x   %s\n", 
            file_info.uncompressed_size, string_method, crypt, file_info.compressed_size, ratio,
            (uint32_t)tmu_date.tm_mon + 1, (uint32_t)tmu_date.tm_mday,
            (uint32_t)tmu_date.tm_year % 100,
            (uint32_t)tmu_date.tm_hour, (uint32_t)tmu_date.tm_min,
            file_info.crc, file_info.filename);

        err = mz_unzip_goto_next_entry(handle);
    }
    while (err == MZ_OK);

    if (err != MZ_END_OF_LIST && err != MZ_OK)
    {
        printf("Error %d going to next entry in zip file\n", err);
        return err;
    }

    return MZ_OK;
}

int32_t miniunz_extract_currentfile(void *handle, uint8_t opt_extract_without_path, uint8_t *opt_overwrite, const char *password)
{
    mz_unzip_file file_info;
    uint8_t buf[UINT16_MAX];
    int32_t read = 0;
    int32_t written = 0;
    int16_t err = MZ_OK;
    int16_t err_close = MZ_OK;
    uint8_t skip = 0;
    void *stream = NULL;
    char *match = NULL;
    char *filename = NULL;
    char *write_filename = NULL;
    char directory[512];


    err = mz_unzip_entry_get_info(handle, &file_info);

    if (err != MZ_OK)
    {
        printf("Error %d getting entry info in zip file\n", err);
        return err;
    }

    // Break apart filename and directory from full path
    strncpy(directory, file_info.filename, sizeof(directory));
    match = filename = directory;
    while (*match != 0)
    {
        if ((*match == '/') || (*match == '\\'))
            filename = match + 1;
        match += 1;
    }
    if (filename > directory)
        directory[(int32_t)(filename - directory) - 1] = 0;

    // If zip entry is a directory then create it on disk
    if (*filename == 0)
    {
        if (opt_extract_without_path == 0)
        {
<<<<<<< HEAD
            printf("Creating directory: %s\n", file_info.filename);
            mz_os_make_dir(directory);
=======
            printf("Creating directory: %s\n", file_info->filename);
            mz_make_dir(directory);
>>>>>>> 984c25ec
        }

        return err;
    }

    err = mz_unzip_entry_open(handle, 0, password);

    if (err != MZ_OK)
    {
        printf("Error %d opening entry in zip file\n", err);
        return err;
    }

    if (opt_extract_without_path)
        write_filename = filename;
    else
        write_filename = file_info.filename;

    // Determine if the file should be overwritten or not and ask the user if needed
    if ((err == MZ_OK) && (*opt_overwrite == 0) && (mz_file_exists(write_filename)))
    {
        char rep = 0;
        do
        {
            char answer[128];
            printf("The file %s exists. Overwrite ? [y]es, [n]o, [A]ll: ", write_filename);
            if (scanf("%1s", answer) != 1)
                exit(EXIT_FAILURE);
            rep = answer[0];
            if ((rep >= 'a') && (rep <= 'z'))
                rep -= 0x20;
        }
        while ((rep != 'Y') && (rep != 'N') && (rep != 'A'));

        if (rep == 'N')
            skip = 1;
        if (rep == 'A')
            *opt_overwrite = 1;
    }

    mz_stream_os_create(&stream);

    // Create the file on disk so we can unzip to it
    if ((skip == 0) && (err == MZ_OK))
    {
        // Some zips don't contain directory alone before file
        if ((mz_stream_os_open(stream, write_filename, MZ_STREAM_MODE_CREATE) != MZ_OK) &&
            (opt_extract_without_path == 0) && (filename != file_info.filename))
        {
            mz_make_dir(directory);
            mz_stream_os_open(stream, write_filename, MZ_STREAM_MODE_CREATE);
        }
    }

    // Read from the zip, unzip to buffer, and write to disk
    if (mz_stream_os_is_open(stream) == MZ_OK)
    {
        printf(" Extracting: %s\n", write_filename);
        while (1)
        {
            read = mz_unzip_entry_read(handle, buf, sizeof(buf));
            if (read < 0)
            {
                err = read;
                printf("Error %d  reading entry in zip file\n", err);
                break;
            }
            if (read == 0)
                break;
            written = mz_stream_os_write(stream, buf, read);
            if (written != read)
            {
                err = mz_stream_os_error(stream);
                printf("Error %d in writing extracted file\n", err);
                break;
            }
        }

        mz_stream_os_close(stream);

        // Set the time of the file that has been unzipped
        if (err == MZ_OK)
            mz_os_set_file_date(write_filename, file_info.dos_date);
    }
    else
    {
        printf("Error opening %s\n", write_filename);
    }

    mz_stream_os_delete(&stream);

    err_close = mz_unzip_entry_close(handle);
    if (err_close != MZ_OK)
        printf("Error %d closing entry in zip file\n", err_close);

    return err;
}

int32_t miniunz_extract_all(void *handle, uint8_t opt_extract_without_path, uint8_t opt_overwrite, const char *password)
{
    int16_t err = MZ_OK;
    

    err = mz_unzip_goto_first_entry(handle);

    if (err != MZ_OK)
    {
        printf("Error %d going to first entry in zip file\n", err);
        return 1;
    }

    while (err == MZ_OK)
    {
        err = miniunz_extract_currentfile(handle, opt_extract_without_path, &opt_overwrite, password);

        if (err != MZ_OK)
            break;

        err = mz_unzip_goto_next_entry(handle);

        if (err != MZ_OK && err != MZ_END_OF_LIST)
        {
            printf("Error %d going to next entry in zip file\n", err);
            return 1;
        }
    }

    return 0;
}

int32_t miniunz_extract_onefile(void *handle, const char *filename, uint8_t opt_extract_without_path, 
    uint8_t opt_overwrite, const char *password)
{
    if (mz_unzip_locate_entry(handle, filename, NULL) != MZ_OK)
    {
        printf("File %s not found in the zip file\n", filename);
        return 2;
    }

    if (miniunz_extract_currentfile(handle, opt_extract_without_path, &opt_overwrite, password) == MZ_OK)
        return 0;

    return 1;
}

#ifndef NOMAIN
int main(int argc, const char *argv[])
{
    void *handle = NULL;
    void *stream = NULL;
    int16_t i = 0;
    uint8_t opt_do_list = 0;
    uint8_t opt_do_extract = 1;
    uint8_t opt_do_extract_withoutpath = 0;
    uint8_t opt_overwrite = 0;
    uint8_t opt_extractdir = 0;
    const char *path = NULL;
    const char *password = NULL;
    const char *directory = NULL;
    const char *filename_to_extract = NULL;
    int err = 0;


    miniunz_banner();
    if (argc == 1)
    {
        miniunz_help();
        return 0;
    }

    // Parse command line options
    for (i = 1; i < argc; i++)
    {
        if ((*argv[i]) == '-')
        {
            const char *p = argv[i]+1;

            while (*p != 0)
            {
                char c = *(p++);
                if ((c == 'l') || (c == 'L'))
                    opt_do_list = 1;
                if ((c == 'v') || (c == 'V'))
                    opt_do_list = 1;
                if ((c == 'x') || (c == 'X'))
                    opt_do_extract = 1;
                if ((c == 'e') || (c == 'E'))
                    opt_do_extract = opt_do_extract_withoutpath = 1;
                if ((c == 'o') || (c == 'O'))
                    opt_overwrite = 1;
                if ((c == 'd') || (c == 'D'))
                {
                    opt_extractdir = 1;
                    directory = argv[i+1];
                }

                if (((c == 'p') || (c == 'P')) && (i+1 < argc))
                {
                    password = argv[i+1];
                    i += 1;
                }
            }

            continue;
        }

        if (path == NULL)
            path = argv[i];
        else if ((filename_to_extract == NULL) && (!opt_extractdir))
            filename_to_extract = argv[i];
    }

    if (path == NULL)
    {
        printf("Error missing path\n");
        return 1;
    }

    mz_stream_os_create(&stream);

    if (mz_stream_open(stream, path, MZ_STREAM_MODE_READ) != MZ_OK)
    {
        mz_stream_os_delete(&stream);
        printf("Error opening file %s\n", path);
        return 1;
    }

    // Open zip file
    handle = mz_unzip_open(stream);

    if (handle == NULL)
    {
        mz_stream_os_close(stream);
        mz_stream_os_delete(&stream);
        printf("Error opening zip %s\n", path);
        return 1;
    }

    printf("%s opened\n", path);

    // Process command line options
    if (opt_do_list)
    {
        err = miniunz_list(handle);
    }
    else if (opt_do_extract)
    {
        // Create target directory if it doesn't exist
        mz_make_dir(directory);

        if ((opt_extractdir) && (mz_os_change_dir(directory) != MZ_OK))
        {
            printf("Error changing into %s, aborting\n", directory);
            exit(-1);
        }

        if (filename_to_extract == NULL)
            err = miniunz_extract_all(handle, opt_do_extract_withoutpath, opt_overwrite, password);
        else
            err = miniunz_extract_onefile(handle, filename_to_extract, opt_do_extract_withoutpath, opt_overwrite, password);
    }

    mz_unzip_close(handle);

    mz_stream_os_close(stream);
    mz_stream_os_delete(&stream);

    return err;
}
#endif<|MERGE_RESOLUTION|>--- conflicted
+++ resolved
@@ -176,13 +176,8 @@
     {
         if (opt_extract_without_path == 0)
         {
-<<<<<<< HEAD
             printf("Creating directory: %s\n", file_info.filename);
-            mz_os_make_dir(directory);
-=======
-            printf("Creating directory: %s\n", file_info->filename);
             mz_make_dir(directory);
->>>>>>> 984c25ec
         }
 
         return err;
