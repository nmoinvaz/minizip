--- conflicted
+++ resolved
@@ -18,18 +18,11 @@
 # set cmake debug postfix to d
 set(CMAKE_DEBUG_POSTFIX "d")
 
-<<<<<<< HEAD
 # Ensure correct version of zlib is referenced
 set(ZLIB_ROOT ${DEF_ZLIB_ROOT} CACHE PATH "Parent directory of zlib installation")
-include_directories(${ZLIB_ROOT}/include)
-
-if(BUILD_TEST OR BUILD_SHARED_LIBS)
-   find_package(ZLIB REQUIRED)
-=======
 find_package(ZLIB REQUIRED)
 if(ZLIB_FOUND)
     include_directories(${ZLIB_INCLUDE_DIRS})
->>>>>>> 6d1e2bd4
 endif()
 
 set(MINIZIP_SRC "ioapi.c"
