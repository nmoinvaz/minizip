--- conflicted
+++ resolved
@@ -99,27 +99,7 @@
         filenameinzip = path;
     while (filenameinzip[0] == '\\' || filenameinzip[0] == '/')
         filenameinzip += 1;
-<<<<<<< HEAD
-    
-=======
-
-    // Should the file be stored with any path info at all?
-    if (options->exclude_path)
-    {
-        const char *match = NULL;
-        const char *last_slash = NULL;
-
-        for (match = filenameinzip; *match; match += 1)
-        {
-            if (*match == '\\' || *match == '/')
-                last_slash = match;
-        }
-
-        if (last_slash != NULL)
-            filenameinzip = last_slash + 1; // base filename follows last slash
-    }
-
->>>>>>> 596f19f7
+
     // Get information about the file on disk so we can store it in zip
     printf("Adding: %s\n", filenameinzip);
 
@@ -453,7 +433,7 @@
     {
         // Some zips don't contain directory alone before file
         if ((mz_stream_os_open(stream, out_path, MZ_OPEN_MODE_CREATE) != MZ_OK) &&
-            (options->include_path == 0) && (filename != file_info->filename))
+            (filename != file_info->filename))
         {
             // Create the directory of the output path
             strncpy(directory, out_path, sizeof(directory));
